--- conflicted
+++ resolved
@@ -1,5 +1,3 @@
-<<<<<<< HEAD
-=======
 mackerel-agent (0.23.0-1) stable; urgency=low
 
   * send check monitor report to server when check script failed even if the monitor result is not changed (by Songmu)
@@ -9,7 +7,6 @@
 
  -- itchyny <itchyny@hatena.ne.jp>  Mon, 14 Sep 2015 11:36:02 +0900
 
->>>>>>> 5dd63a45
 mackerel-agent (0.22.0-1) stable; urgency=low
 
   * add `reload` to init scripts (by Songmu)
