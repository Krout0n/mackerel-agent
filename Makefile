MACKEREL_AGENT_NAME ?= "mackerel-agent"
MACKEREL_API_BASE ?= "https://api.mackerelio.com"
VERSION := 0.61.1
CURRENT_REVISION := $(shell git rev-parse --short HEAD)
ARGS := "-conf=mackerel-agent.conf"
BUILD_OS_TARGETS := "linux darwin freebsd windows netbsd"

GOBIN ?= $(shell go env GOPATH)/bin
DEP_PROGS=\
	$(GOBIN)/golint\
	$(GOBIN)/gotestcover\
	$(GOBIN)/goxz\
	$(GOBIN)/goveralls\

BUILD_LDFLAGS := "\
	  -X main.version=$(VERSION) \
	  -X main.gitcommit=$(CURRENT_REVISION) \
	  -X github.com/mackerelio/mackerel-agent/config.agentName=$(MACKEREL_AGENT_NAME) \
	  -X github.com/mackerelio/mackerel-agent/config.apibase=$(MACKEREL_API_BASE)"

.PHONY: all
all: clean test build

.PHONY: test
test: lint
	go test -v -short $(TESTFLAGS) ./...

.PHONY: build
build: deps
	go build -ldflags=$(BUILD_LDFLAGS) \
	  -o build/$(MACKEREL_AGENT_NAME)

.PHONY: run
run: build
	./build/$(MACKEREL_AGENT_NAME) $(ARGS)

.PHONY: deps
deps: $(DEP_PROGS)

.PHONY: credits
credits: $(GOBIN)/gocredits
	go mod tidy # not `go get` to get all the dependencies regardress of OS, architecture and build tags
	gocredits -w .

$(GOBIN)/golint:
	GO111MODULE=off go get golang.org/x/lint/golint

$(GOBIN)/gotestcover:
	GO111MODULE=off go get github.com/pierrre/gotestcover

$(GOBIN)/gocredits:
	GO111MODULE=off go get github.com/Songmu/gocredits/cmd/gocredits

$(GOBIN)/goxz:
	GO111MODULE=off go get github.com/Songmu/goxz/cmd/goxz

$(GOBIN)/goveralls:
	GO111MODULE=off go get github.com/mattn/goveralls

.PHONY: lint
lint: deps
	go vet -all -printfuncs=Criticalf,Infof,Warningf,Debugf,Tracef .
	_tools/go-linter $(BUILD_OS_TARGETS)

.PHONY: convention
convention:
	go generate ./... && git diff --exit-code || \
	  (echo 'please `go generate ./...` and commit them' && false)

.PHONY: crossbuild
crossbuild: deps credits
	cp mackerel-agent.sample.conf mackerel-agent.conf
	goxz -build-ldflags=$(BUILD_LDFLAGS) \
		-os=linux,darwin,freebsd,netbsd -arch=386,amd64 -d ./snapshot \
		-include=mackerel-agent.conf \
		-n $(MACKEREL_AGENT_NAME) -o $(MACKEREL_AGENT_NAME)
	goxz -build-ldflags=$(BUILD_LDFLAGS) \
		-os=linux,freebsd,netbsd -arch=arm -d ./snapshot \
		-include=mackerel-agent.conf \
		-n $(MACKEREL_AGENT_NAME) -o $(MACKEREL_AGENT_NAME)
	goxz -build-ldflags=$(BUILD_LDFLAGS) \
		-os=linux -arch=arm64,mips -d ./snapshot \
		-include=mackerel-agent.conf \
		-n $(MACKEREL_AGENT_NAME) -o $(MACKEREL_AGENT_NAME)

.PHONY: cover
cover: deps
	gotestcover -v -race -short -covermode=atomic -coverprofile=.profile.cov -parallelpackages=4 ./...

# Depending to deps looks like not needed.
# However `make build` in recipe depends deps,
# and it would install some tools as GOARCH=386 if tools are not installed.
# We should be installed tools of native architecture.
.PHONY: crossbuild-package
<<<<<<< HEAD
crossbuild-package: deps
	mkdir -p ./build-linux-386 ./build-linux-amd64 ./build-linux-arm64 ./build-linux-mips
=======
crossbuild-package: deps credits
	mkdir -p ./build-linux-386 ./build-linux-amd64
>>>>>>> 6984e26e
	GOOS=linux GOARCH=386 make build
	mv build/$(MACKEREL_AGENT_NAME) build-linux-386/
	GOOS=linux GOARCH=amd64 make build
	mv build/$(MACKEREL_AGENT_NAME) build-linux-amd64/
	GOOS=linux GOARCH=arm64 make build
	mv build/$(MACKEREL_AGENT_NAME) build-linux-arm64/
	GOOS=linux GOARCH=mips make build
	mv build/$(MACKEREL_AGENT_NAME) build-linux-mips/

.PHONY: crossbuild-package-kcps
crossbuild-package-kcps:
	make crossbuild-package MACKEREL_AGENT_NAME=mackerel-agent-kcps MACKEREL_API_BASE=http://198.18.0.16

.PHONY: crossbuild-package-stage
crossbuild-package-stage:
	make crossbuild-package MACKEREL_AGENT_NAME=mackerel-agent-stage MACKEREL_API_BASE=http://0.0.0.0

.PHONY: rpm
rpm: rpm-v1 rpm-v2

.PHONY: rpm-v1
rpm-v1: crossbuild-package
	MACKEREL_AGENT_NAME=$(MACKEREL_AGENT_NAME) _tools/packaging/prepare-rpm-build.sh
	docker run --rm -v "$(PWD)":/workspace -v "$(PWD)/rpmbuild":/rpmbuild mackerel/docker-mackerel-rpm-builder:c7 \
	--define "_sourcedir /workspace/packaging/rpm-build/src" --define "_builddir /workspace/build-linux-386" \
	--define "_version ${VERSION}" --define "buildarch noarch" \
	-bb packaging/rpm-build/$(MACKEREL_AGENT_NAME).spec
	MACKEREL_AGENT_NAME=$(MACKEREL_AGENT_NAME) _tools/packaging/prepare-rpm-build.sh
	docker run --rm -v "$(PWD)":/workspace -v "$(PWD)/rpmbuild":/rpmbuild mackerel/docker-mackerel-rpm-builder:c7 \
	--define "_sourcedir /workspace/packaging/rpm-build/src" --define "_builddir /workspace/build-linux-amd64" \
	--define "_version ${VERSION}" --define "buildarch x86_64" \
	-bb packaging/rpm-build/$(MACKEREL_AGENT_NAME).spec

.PHONY: rpm-v2
rpm-v2: crossbuild-package
	BUILD_SYSTEMD=1 MACKEREL_AGENT_NAME=$(MACKEREL_AGENT_NAME) _tools/packaging/prepare-rpm-build.sh
	docker run --rm -v "$(PWD)":/workspace -v "$(PWD)/rpmbuild":/rpmbuild mackerel/docker-mackerel-rpm-builder:c7 \
	--define "_sourcedir /workspace/packaging/rpm-build/src" --define "_builddir /workspace/build-linux-amd64" \
	--define "_version ${VERSION}" --define "buildarch x86_64" --define "dist .el7.centos" \
	-bb packaging/rpm-build/$(MACKEREL_AGENT_NAME).spec
	BUILD_SYSTEMD=1 MACKEREL_AGENT_NAME=$(MACKEREL_AGENT_NAME) _tools/packaging/prepare-rpm-build.sh
	docker run --rm -v "$(PWD)":/workspace -v "$(PWD)/rpmbuild":/rpmbuild mackerel/docker-mackerel-rpm-builder:c7 \
	--define "_sourcedir /workspace/packaging/rpm-build/src" --define "_builddir /workspace/build-linux-amd64" \
	--define "_version ${VERSION}" --define "buildarch x86_64" --define "dist .amzn2" \
	-bb packaging/rpm-build/$(MACKEREL_AGENT_NAME).spec

.PHONY: deb
deb: deb-v1 deb-v2

.PHONY: deb-v1
deb-v1: crossbuild-package
	BUILD_DIRECTORY=build-linux-386 MACKEREL_AGENT_NAME=$(MACKEREL_AGENT_NAME) _tools/packaging/prepare-deb-build.sh
	docker run --rm -v "$(PWD)":/workspace -w /workspace/packaging/deb-build mackerel/docker-mackerel-deb-builder \
		--no-tgz-check -uc -us

.PHONY: deb-v2
deb-v2: crossbuild-package
	BUILD_DIRECTORY=build-linux-amd64 BUILD_SYSTEMD=1 MACKEREL_AGENT_NAME=$(MACKEREL_AGENT_NAME) _tools/packaging/prepare-deb-build.sh
	docker run --rm -v "$(PWD)":/workspace -w /workspace/packaging/deb-build mackerel/docker-mackerel-deb-builder \
		--no-tgz-check -uc -us
	BUILD_DIRECTORY=build-linux-arm64 BUILD_SYSTEMD=1 MACKEREL_AGENT_NAME=$(MACKEREL_AGENT_NAME) _tools/packaging/prepare-deb-build.sh
	docker run --rm -v "$(PWD)":/workspace -w /workspace/packaging/deb-build mackerel/docker-mackerel-deb-builder \
		--no-tgz-check -uc -us -aarm64
	BUILD_DIRECTORY=build-linux-mips BUILD_SYSTEMD=1 MACKEREL_AGENT_NAME=$(MACKEREL_AGENT_NAME) _tools/packaging/prepare-deb-build.sh
	docker run --rm -v "$(PWD)":/workspace -w /workspace/packaging/deb-build mackerel/docker-mackerel-deb-builder \
		--no-tgz-check -uc -us -amips

.PHONY: rpm-kcps
rpm-kcps: rpm-kcps-v1 rpm-kcps-v2

.PHONY: rpm-kcps-v1
rpm-kcps-v1: crossbuild-package-kcps
	MACKEREL_AGENT_NAME=mackerel-agent-kcps _tools/packaging/prepare-rpm-build.sh
	docker run --rm -v "$(PWD)":/workspace -v "$(PWD)/rpmbuild":/rpmbuild mackerel/docker-mackerel-rpm-builder:c7 \
	--define "_sourcedir /workspace/packaging/rpm-build/src" --define "_builddir /workspace/build-linux-386" \
	--define "_version ${VERSION}" --define "buildarch noarch" \
	-bb packaging/rpm-build/mackerel-agent-kcps.spec
	MACKEREL_AGENT_NAME=mackerel-agent-kcps _tools/packaging/prepare-rpm-build.sh
	docker run --rm -v "$(PWD)":/workspace -v "$(PWD)/rpmbuild":/rpmbuild mackerel/docker-mackerel-rpm-builder:c7 \
	--define "_sourcedir /workspace/packaging/rpm-build/src" --define "_builddir /workspace/build-linux-amd64" \
	--define "_version ${VERSION}" --define "buildarch x86_64" \
	-bb packaging/rpm-build/mackerel-agent-kcps.spec

.PHONY: rpm-kcps-v2
rpm-kcps-v2: crossbuild-package-kcps
	BUILD_SYSTEMD=1 MACKEREL_AGENT_NAME=mackerel-agent-kcps _tools/packaging/prepare-rpm-build.sh
	docker run --rm -v "$(PWD)":/workspace -v "$(PWD)/rpmbuild":/rpmbuild mackerel/docker-mackerel-rpm-builder:c7 \
	--define "_sourcedir /workspace/packaging/rpm-build/src" --define "_builddir /workspace/build-linux-amd64" \
	--define "_version ${VERSION}" --define "buildarch x86_64" --define "dist .el7.centos" \
	-bb packaging/rpm-build/mackerel-agent-kcps.spec

.PHONY: deb-kcps
deb-kcps: deb-kcps-v1 deb-kcps-v2

.PHONY: deb-kcps-v1
deb-kcps-v1: crossbuild-package-kcps
	MACKEREL_AGENT_NAME=mackerel-agent-kcps BUILD_DIRECTORY=build-linux-386 _tools/packaging/prepare-deb-build.sh
	docker run --rm -v "$(PWD)":/workspace -w /workspace/packaging/deb-build mackerel/docker-mackerel-deb-builder \
		--no-tgz-check -uc -us

.PHONY: deb-kcps-v2
deb-kcps-v2: crossbuild-package-kcps
	MACKEREL_AGENT_NAME=mackerel-agent-kcps BUILD_SYSTEMD=1 BUILD_DIRECTORY=build-linux-amd64 _tools/packaging/prepare-deb-build.sh
	docker run --rm -v "$(PWD)":/workspace -w /workspace/packaging/deb-build mackerel/docker-mackerel-deb-builder \
		--no-tgz-check -uc -us

.PHONY: rpm-stage
rpm-stage: rpm-stage-v1 rpm-stage-v2

.PHONY: rpm-stage-v1
rpm-stage-v1: crossbuild-package-stage
	MACKEREL_AGENT_NAME=mackerel-agent-stage _tools/packaging/prepare-rpm-build.sh
	docker run --rm -v "$(PWD)":/workspace -v "$(PWD)/rpmbuild":/rpmbuild mackerel/docker-mackerel-rpm-builder:c7 \
	--define "_sourcedir /workspace/packaging/rpm-build/src" --define "_builddir /workspace/build-linux-386" \
	--define "_version ${VERSION}" --define "buildarch noarch" \
	-bb packaging/rpm-build/mackerel-agent-stage.spec

.PHONY: rpm-stage-v2
rpm-stage-v2: crossbuild-package-stage
	BUILD_SYSTEMD=1 MACKEREL_AGENT_NAME=mackerel-agent-stage _tools/packaging/prepare-rpm-build.sh
	docker run --rm -v "$(PWD)":/workspace -v "$(PWD)/rpmbuild":/rpmbuild mackerel/docker-mackerel-rpm-builder:c7 \
	--define "_sourcedir /workspace/packaging/rpm-build/src" --define "_builddir /workspace/build-linux-amd64" \
	--define "_version ${VERSION}" --define "buildarch x86_64" --define "dist .el7.centos" \
	-bb packaging/rpm-build/mackerel-agent-stage.spec

.PHONY: deb-stage
deb-stage: deb-stage-v1 deb-stage-v2

.PHONY: deb-stage-v1
deb-stage-v1: crossbuild-package-stage
	MACKEREL_AGENT_NAME=mackerel-agent-stage BUILD_DIRECTORY=build-linux-386 _tools/packaging/prepare-deb-build.sh
	docker run --rm -v "$(PWD)":/workspace -w /workspace/packaging/deb-build mackerel/docker-mackerel-deb-builder \
		--no-tgz-check -uc -us

.PHONY: deb-stage-v2
deb-stage-v2: crossbuild-package-stage
	MACKEREL_AGENT_NAME=mackerel-agent-stage BUILD_SYSTEMD=1 BUILD_DIRECTORY=build-linux-amd64 _tools/packaging/prepare-deb-build.sh
	docker run --rm -v "$(PWD)":/workspace -w /workspace/packaging/deb-build mackerel/docker-mackerel-deb-builder \
		--no-tgz-check -uc -us

tgz_dir = "build/tgz/$(MACKEREL_AGENT_NAME)"
.PHONY: tgz
tgz: credits
	GOOS=linux GOARCH=386 make build
	rm -rf $(tgz_dir)
	mkdir -p $(tgz_dir)
	cp mackerel-agent.sample.conf $(tgz_dir)/$(MACKEREL_AGENT_NAME).conf
	cp build/$(MACKEREL_AGENT_NAME) LICENSE CREDITS $(tgz_dir)/
	tar cvfz build/$(MACKEREL_AGENT_NAME)-latest.tar.gz -C build/tgz $(MACKEREL_AGENT_NAME)

.PHONY: check-release-deps
check-release-deps:
	@have_error=0; \
	for command in cpanm hub ghch gobump; do \
	  if ! command -v $$command > /dev/null; then \
	    have_error=1; \
	    echo "\`$$command\` command is required for releasing"; \
	  fi; \
	done; \
	test $$have_error = 0

.PHONY: release
release: check-release-deps
	(cd _tools && cpanm -qn --installdeps .)
	perl _tools/create-release-pullrequest

.PHONY: clean
clean:
	rm -f build/$(MACKEREL_AGENT_NAME) build-linux-amd64/$(MACKEREL_AGENT_NAME) build-linux-386/$(MACKEREL_AGENT_NAME) CREDITS
	go clean<|MERGE_RESOLUTION|>--- conflicted
+++ resolved
@@ -92,13 +92,8 @@
 # and it would install some tools as GOARCH=386 if tools are not installed.
 # We should be installed tools of native architecture.
 .PHONY: crossbuild-package
-<<<<<<< HEAD
 crossbuild-package: deps
 	mkdir -p ./build-linux-386 ./build-linux-amd64 ./build-linux-arm64 ./build-linux-mips
-=======
-crossbuild-package: deps credits
-	mkdir -p ./build-linux-386 ./build-linux-amd64
->>>>>>> 6984e26e
 	GOOS=linux GOARCH=386 make build
 	mv build/$(MACKEREL_AGENT_NAME) build-linux-386/
 	GOOS=linux GOARCH=amd64 make build
