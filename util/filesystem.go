--- conflicted
+++ resolved
@@ -43,38 +43,24 @@
 
 var logger = logging.GetLogger("util.filesystem")
 
-<<<<<<< HEAD
-var dfOpt []string
+var dfOpt = "-Pkl"
 
 func init() {
-	switch runtime.GOOS {
-	case "darwin":
-		dfOpt = []string{"-Pkl"}
-	case "freebsd":
-		dfOpt = []string{"-Pkt", "noprocfs,devfs,fdescfs,nfs,nullfs,cd9660"}
-	case "netbsd":
-		dfOpt = []string{"-Pkl"}
-	default:
-		dfOpt = []string{"-P"}
-	}
-
 	// Some `df` command such as busybox does not have `-P` option.
 	tio := &timeout.Timeout{
-		Cmd:       exec.Command("df", dfOpt...),
+		Cmd:       exec.Command("df", dfOpt),
 		Duration:  3 * time.Second,
 		KillAfter: 1 * time.Second,
 	}
 	exitSt, _, stderr, err := tio.Run()
 	if err == nil && exitSt.Code != 0 && strings.Contains(stderr, "df: invalid option -- P") {
-		dfOpt[0] = "-k"
+		dfOpt = "-k"
 	}
 }
 
-=======
->>>>>>> 57b946b2
 // CollectDfValues collects disk free statistics from df command
 func CollectDfValues() ([]*DfStat, error) {
-	cmd := exec.Command("df", "-Pkl")
+	cmd := exec.Command("df", dfOpt)
 	tio := &timeout.Timeout{
 		Cmd:       cmd,
 		Duration:  15 * time.Second,
@@ -82,20 +68,13 @@
 	}
 	exitSt, stdout, stderr, err := tio.Run()
 	if err != nil {
-		logger.Warningf("failed to invoke 'df %s' command: %q", strings.Join(dfOpt, " "), err)
+		logger.Warningf("failed to invoke 'df %s' command: %q", dfOpt, err)
 		return nil, nil
 	}
 	// Ignores exit status in case that df returns exit status 1
 	// when the agent does not have permission to access file system info.
-<<<<<<< HEAD
 	if exitSt.Code != 0 {
-		logger.Warningf("'df %s' command exited with a non-zero status: %d: %q", strings.Join(dfOpt, " "), exitSt.Code, stderr)
-=======
-	_, stdout, _, err := tio.Run()
-
-	if err != nil {
-		logger.Warningf("'df -Pkl' command exited with a non-zero status: '%s'", err)
->>>>>>> 57b946b2
+		logger.Warningf("'df %s' command exited with a non-zero status: %d: %q", dfOpt, exitSt.Code, stderr)
 		return nil, nil
 	}
 	return parseDfLines(stdout), nil
